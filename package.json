{
  "name": "ts2gas",
  "version": "3.5.0",
  "description": "A function that transpiles TypeScript to Google Apps Script.",
  "files": [
<<<<<<< HEAD
    "src/index.js",
    "src/index.d.ts"
  ],
  "main": "src/index.js",
  "types": "src/index.d.ts",
=======
    "src"
  ],
  "main": "./src/index.js",
  "types": "./src/index.d.ts",
>>>>>>> 53c7f326
  "scripts": {
    "build": "tsc --project tsconfig.json",
    "dryrun": "npm publish --dry-run",
    "lint": "tslint --project tslint.json && echo 'No lint errors. All good!'",
    "test": "node tests/test.js"
  },
  "repository": {
    "type": "git",
    "url": "git+https://github.com/grant/ts2gas.git"
  },
  "author": "Grant Timmerman",
  "license": "MIT",
  "engines": {
    "node": ">= 10.3.0"
  },
  "bugs": {
    "url": "https://github.com/grant/ts2gas/issues"
  },
  "homepage": "https://github.com/grant/ts2gas#readme",
  "dependencies": {
    "typescript": "^3.8.2"
  },
  "devDependencies": {
    "@types/node": "^10.17.16",
    "tslint": "^6.0.0"
  }
}<|MERGE_RESOLUTION|>--- conflicted
+++ resolved
@@ -3,18 +3,10 @@
   "version": "3.5.0",
   "description": "A function that transpiles TypeScript to Google Apps Script.",
   "files": [
-<<<<<<< HEAD
-    "src/index.js",
-    "src/index.d.ts"
-  ],
-  "main": "src/index.js",
-  "types": "src/index.d.ts",
-=======
     "src"
   ],
   "main": "./src/index.js",
   "types": "./src/index.d.ts",
->>>>>>> 53c7f326
   "scripts": {
     "build": "tsc --project tsconfig.json",
     "dryrun": "npm publish --dry-run",
